import React, { useState, useEffect } from 'react';
import { Search, Download } from 'lucide-react';
import { OrderSummary } from './types';
import { formatDate } from './utils';

interface OrderSummaryTableProps {
  orderSummary: OrderSummary[];
  selectedWarehouse: string;
  setSelectedWarehouse: (value: string) => void;
  selectedAssetType: string;
  setSelectedAssetType: (value: string) => void;
  selectedModel: string;
  setSelectedModel: (value: string) => void;
  fromDate: string;
  setFromDate: (value: string) => void;
  toDate: string;
  setToDate: (value: string) => void;
  showDeleted: boolean;
  setShowDeleted: (value: boolean) => void;
  searchQuery: string;
  setSearchQuery: (value: string) => void;
}

const OrderSummaryTable: React.FC<OrderSummaryTableProps> = ({
  orderSummary,
  selectedWarehouse,
  setSelectedWarehouse,
  selectedAssetType,
  setSelectedAssetType,
  selectedModel,
  setSelectedModel,
  fromDate,
  setFromDate,
  toDate,
  setToDate,
  showDeleted,
  setShowDeleted,
  searchQuery,
  setSearchQuery,
}) => {
  const [currentPage, setCurrentPage] = useState(1);
  const [rowsPerPage, setRowsPerPage] = useState(10);

  const toast = ({ title, description, variant }: { title: string; description: string; variant?: 'destructive' }) => {
    console.log(`Toast: ${title} - ${description}${variant ? ` (Variant: ${variant})` : ''}`);
    alert(`${title}: ${description}`);
  };

  useEffect(() => {
<<<<<<< HEAD
    if (selectedModel !== 'All' && !modelOptions.includes(selectedModel)) {
      setSelectedModel('All');
    }
  }, [modelOptions, selectedModel, setSelectedModel]);

  useEffect(() => {
    if (selectedProduct !== 'All' && !productOptions.includes(selectedProduct)) {
      setSelectedProduct('All');
    }
  }, [productOptions, selectedProduct, setSelectedProduct]);

  useEffect(() => {
    if (selectedAssetStatus !== 'All' && !assetStatusOptions.includes(selectedAssetStatus)) {
      setSelectedAssetStatus('All');
    }
  }, [assetStatusOptions, selectedAssetStatus, setSelectedAssetStatus]);

  useEffect(() => {
    if (selectedAssetGroup !== 'All' && !assetGroupOptions.includes(selectedAssetGroup)) {
      setSelectedAssetGroup('All');
    }
  }, [assetGroupOptions, selectedAssetGroup, setSelectedAssetGroup]);

  // Compute summaries
  const summaries = useMemo(() => {
    let filteredDevices = showDeleted ? devices : activeDevices;

    if (selectedWarehouse !== 'All') filteredDevices = filteredDevices.filter(d => d.warehouse === selectedWarehouse);
    if (selectedAssetType !== 'All') filteredDevices = filteredDevices.filter(d => d.asset_type === selectedAssetType);
    if (selectedModel !== 'All') filteredDevices = filteredDevices.filter(d => d.model === selectedModel);
    if (selectedProduct !== 'All') filteredDevices = filteredDevices.filter(d => d.product === selectedProduct);
    if (selectedAssetStatus !== 'All') filteredDevices = filteredDevices.filter(d => d.asset_status === selectedAssetStatus);
    if (selectedAssetGroup !== 'All') filteredDevices = filteredDevices.filter(d => d.asset_group === selectedAssetGroup);
    if (fromDate) filteredDevices = filteredDevices.filter(d => new Date(d.created_at || d.updated_at || '1970-01-01') >= new Date(fromDate));
    if (toDate) filteredDevices = filteredDevices.filter(d => new Date(d.created_at || d.updated_at || '1970-01-01') <= new Date(toDate));

    const summaryMap = new Map<string, OrderSummary>();

    filteredDevices.forEach((d) => {
      if (!d.warehouse || !d.asset_type || !d.model) return;

      const key = `${d.warehouse}-${d.asset_type}-${d.model}`;
      if (!summaryMap.has(key)) {
        summaryMap.set(key, {
          warehouse: d.warehouse,
          asset_type: d.asset_type as 'Tablet' | 'TV' | 'SD Card' | 'Pendrive',
          model: d.model,
          inward: 0,
          outward: 0,
          stock: 0,
        });
      }
      const s = summaryMap.get(key)!;
      // Increment inward only for inward transactions or non-assigned devices
      if (d.transaction_type === 'Inward' || (!d.transaction_type && d.status !== 'Assigned')) {
        s.inward += 1;
      }
      if (d.status === 'Assigned') {
        s.outward += 1;
      } else {
        s.stock += 1;
      }

      if (d.asset_type === 'Tablet' && d.sd_card_size && (d.transaction_type === 'Inward' || (!d.transaction_type && d.status !== 'Assigned'))) {
        const sdKey = `${d.warehouse}-SD Card-${d.sd_card_size}`;
        if (!summaryMap.has(sdKey)) {
          summaryMap.set(sdKey, {
            warehouse: d.warehouse,
            asset_type: 'SD Card',
            model: d.sd_card_size,
            inward: 0,
            outward: 0,
            stock: 0,
          });
        }
        const sd = summaryMap.get(sdKey)!;
        sd.inward += 1;
        if (d.status === 'Assigned') {
          sd.outward += 1;
        } else {
          sd.stock += 1;
        }
      }
=======
    console.log('OrderSummaryTable props:', {
      orderSummaryLength: orderSummary.length,
      deletedSummaries: orderSummary.filter(s => s.inward === 0 && s.outward === 0).length,
      activeSummaries: orderSummary.filter(s => s.inward !== 0 || s.outward !== 0).length,
      selectedWarehouse,
      selectedAssetType,
      selectedModel,
      showDeleted,
      searchQuery,
>>>>>>> 2fb099bb
    });
    console.log('Raw summaries (first 5):', orderSummary.slice(0, 5).map(s => ({
      warehouse: s.warehouse,
      asset_type: s.asset_type,
      model: s.model,
    })));
  }, [orderSummary, selectedWarehouse, selectedAssetType, selectedModel, showDeleted, searchQuery]);

  const warehouseOptions = ['All', 'Trichy', 'Bangalore', 'Hyderabad', 'Kolkata', 'Bhiwandi', 'Ghaziabad', 'Zirakpur', 'Indore', 'Jaipur'];
  const assetTypeOptions = ['All', 'Tablet', 'TV', 'SD Card', 'Pendrive'];
  const modelOptions = [
    'All',
    'Lenovo TB301XU',
    'Lenovo TB301FU',
    'Lenovo TB-8505F',
    'Lenovo TB-7306F',
    'Lenovo TB-7306X',
    'Lenovo TB-7305X',
    'IRA T811',
    'Hyundai TV - 39"',
    'Hyundai TV - 43"',
    'Hyundai TV - 50"',
    'Hyundai TV - 55"',
    'Hyundai TV - 65"',
    'Xentec TV - 39"',
    'Xentec TV - 43"',
    '64 GB',
    '128 GB',
    '256 GB',
    '512 GB',
    'Pendrive',
  ];

  const filteredSummary = orderSummary.filter((summary) => {
    const matchesDeleted = showDeleted || (summary.inward !== 0 || summary.outward !== 0);
    const matchesWarehouse = selectedWarehouse === 'All' || summary.warehouse === selectedWarehouse;
    const matchesAssetType = selectedAssetType === 'All' || summary.asset_type === selectedAssetType;
    const matchesModel = selectedModel === 'All' || summary.model === selectedModel;
    const matchesDateRange = true; // OrderSummary doesn't have order_date field
    const matchesSearch = searchQuery
      ? [summary.warehouse, summary.asset_type, summary.model].some((field) =>
          field?.toLowerCase().includes(searchQuery.toLowerCase())
        )
      : true;

    return matchesDeleted && matchesWarehouse && matchesAssetType && matchesModel && matchesDateRange && matchesSearch;
  });

  const sortedSummary = [...filteredSummary].sort((a, b) => {
    const warehouseA = a.warehouse || '';
    const warehouseB = b.warehouse || '';
    if (warehouseA !== warehouseB) {
      return warehouseA.localeCompare(warehouseB);
    }

    const assetTypeA = a.asset_type || '';
    const assetTypeB = b.asset_type || '';
    if (assetTypeA !== assetTypeB) {
      return assetTypeA.localeCompare(assetTypeB);
    }

    const modelA = a.model || '';
    const modelB = b.model || '';
    return modelA.localeCompare(modelB);
  });

  useEffect(() => {
    // OrderSummary doesn't have order_date field
    console.log('Filtered summaries (first 5):', filteredSummary.slice(0, 5).map(s => ({
      warehouse: s.warehouse,
      asset_type: s.asset_type,
      model: s.model,
    })));
    console.log('Sorted summaries (first 5):', sortedSummary.slice(0, 5).map(s => ({
      warehouse: s.warehouse,
      asset_type: s.asset_type,
      model: s.model,
    })));
    console.log('Filtered and sorted summaries summary:', {
      filteredLength: filteredSummary.length,
      sortedLength: sortedSummary.length,
      deletedSummaries: sortedSummary.filter(s => s.inward === 0 && s.outward === 0).length,
      activeSummaries: sortedSummary.filter(s => s.inward !== 0 || s.outward !== 0).length,
    });
  }, [filteredSummary, sortedSummary]);

  useEffect(() => {
    setCurrentPage(1);
  }, [selectedWarehouse, selectedAssetType, selectedModel, fromDate, toDate, showDeleted, searchQuery, rowsPerPage]);

  const paginatedSummary = sortedSummary.slice(
    (currentPage - 1) * rowsPerPage,
    currentPage * rowsPerPage
  );

  useEffect(() => {
    console.log('Paginated summaries (first 5):', paginatedSummary.slice(0, 5).map(s => ({
      warehouse: s.warehouse,
      asset_type: s.asset_type,
      model: s.model,
    })));
    if (sortedSummary.length > 0 && paginatedSummary.length === 0) {
      setCurrentPage(1);
    }
  }, [paginatedSummary, sortedSummary.length]);

  const totalPages = Math.ceil(sortedSummary.length / rowsPerPage);

  // Pagination logic for dynamic page range
  const siblingCount = 2; // Number of pages to show on each side of the current page
  const pageRange = [];
  for (let i = Math.max(1, currentPage - siblingCount); i <= Math.min(totalPages, currentPage + siblingCount); i++) {
    pageRange.push(i);
  }
  if (pageRange[0] > 1) pageRange.unshift('...');
  if (pageRange[0] !== 1) pageRange.unshift(1);
  if (pageRange[pageRange.length - 1] < totalPages) pageRange.push('...');
  if (pageRange[pageRange.length - 1] !== totalPages) pageRange.push(totalPages);

  const downloadCSV = (data: OrderSummary[], filename: string) => {
    if (data.length === 0) {
      toast({ title: 'No Data', description: 'No data available to download', variant: 'destructive' });
      return;
    }
    const headers = ['Warehouse', 'Asset Type', 'Model', 'Inward', 'Outward', 'Stock'];
    const csvContent = [
      headers.join(','),
      ...data.map((row) =>
          [
            row.warehouse,
            row.asset_type,
            row.model,
            row.inward,
            row.outward,
            row.stock,
          ].map((value) => (typeof value === 'string' && value.includes(',') ? `"${value}"` : value ?? '')).join(',')
        ),
    ].join('\n');
    const blob = new Blob([csvContent], { type: 'text/csv' });
    const url = window.URL.createObjectURL(blob);
    const a = document.createElement('a');
    a.href = url;
    a.download = filename;
    a.click();
    window.URL.revokeObjectURL(url);
  };

  const columnWidths = {
    warehouse: '150px',
    asset_type: '120px',
    model: '150px',
    inward: '80px',
    outward: '80px',
    stock: '80px',
  };

  return (
    <div style={{ border: '1px solid #e2e8f0', borderRadius: '8px', background: '#fff', padding: '16px' }}>
      <div style={{ padding: '8px 0' }}></div>
      <div style={{ padding: '16px' }}>
        <div style={{ marginBottom: '16px' }}>
          <div style={{ display: 'flex', alignItems: 'center', gap: '8px' }}>
            <div style={{ flex: 1, maxWidth: '1200px' }}>
              <div style={{ position: 'relative' }}>
                <Search style={{ position: 'absolute', left: '8px', top: '8px', width: '12px', height: '12px', color: '#6b7280' }} />
                <input
                  id="search"
                  value={searchQuery}
                  onChange={(e) => setSearchQuery(e.target.value)}
                  placeholder="Search by Warehouse, Asset Type, or Model"
                  style={{ paddingLeft: '28px', fontSize: '12px', width: '100%', border: '1px solid #d1d5db', borderRadius: '4px', padding: '8px' }}
                />
              </div>
            </div>
            <button
              onClick={() => downloadCSV(sortedSummary, 'order_summary_export.csv')}
              style={{ border: '1px solid #d1d5db', borderRadius: '4px', padding: '4px 8px', fontSize: '12px', display: 'flex', alignItems: 'center' }}
            >
              <Download style={{ width: '12px', height: '12px' }} />
            </button>
            <button
              onClick={() => setShowDeleted(!showDeleted)}
              style={{ border: '1px solid #d1d5db', borderRadius: '4px', padding: '4px 8px', fontSize: '12px' }}
            >
              {showDeleted ? 'Hide Zero Stock' : 'Show Zero Stock'}
            </button>
          </div>
          <div style={{ display: 'flex', flexWrap: 'wrap', gap: '8px', marginTop: '8px' }}>
            <div style={{ flex: 1, minWidth: '150px' }}>
              <label htmlFor="warehouseFilter" style={{ fontSize: '12px', color: '#6b7280', display: 'block', marginBottom: '4px' }}>Warehouse</label>
              <select
                id="warehouseFilter"
                value={selectedWarehouse}
                onChange={(e) => setSelectedWarehouse(e.target.value)}
                style={{ fontSize: '12px', width: '100%', border: '1px solid #d1d5db', borderRadius: '4px', padding: '8px' }}
              >
                {warehouseOptions.map(warehouse => (
                  <option key={warehouse} value={warehouse} style={{ fontSize: '12px' }}>
                    {warehouse}
                  </option>
                ))}
              </select>
            </div>
            <div style={{ flex: 1, minWidth: '150px' }}>
              <label htmlFor="assetTypeFilter" style={{ fontSize: '12px', color: '#6b7280', display: 'block', marginBottom: '4px' }}>Asset Type</label>
              <select
                id="assetTypeFilter"
                value={selectedAssetType}
                onChange={(e) => {
                  setSelectedAssetType(e.target.value);
                  setSelectedModel('All');
                }}
                style={{ fontSize: '12px', width: '100%', border: '1px solid #d1d5db', borderRadius: '4px', padding: '8px' }}
              >
                {assetTypeOptions.map(assetType => (
                  <option key={assetType} value={assetType} style={{ fontSize: '12px' }}>
                    {assetType}
                  </option>
                ))}
              </select>
            </div>
            <div style={{ flex: 1, minWidth: '150px' }}>
              <label htmlFor="modelFilter" style={{ fontSize: '12px', color: '#6b7280', display: 'block', marginBottom: '4px' }}>Model</label>
              <select
                id="modelFilter"
                value={selectedModel}
                onChange={(e) => setSelectedModel(e.target.value)}
                style={{ fontSize: '12px', width: '100%', border: '1px solid #d1d5db', borderRadius: '4px', padding: '8px' }}
              >
                {modelOptions.map(model => (
                  <option key={model} value={model} style={{ fontSize: '12px' }}>
                    {model}
                  </option>
                ))}
              </select>
            </div>
            <div style={{ flex: 1, minWidth: '150px' }}>
              <label htmlFor="fromDate" style={{ fontSize: '12px', color: '#6b7280', display: 'block', marginBottom: '4px' }}>From Date</label>
              <input
                type="date"
                id="fromDate"
                value={fromDate}
                onChange={(e) => setFromDate(e.target.value)}
                style={{ fontSize: '12px', width: '100%', border: '1px solid #d1d5db', borderRadius: '4px', padding: '8px' }}
              />
            </div>
            <div style={{ flex: 1, minWidth: '150px' }}>
              <label htmlFor="toDate" style={{ fontSize: '12px', color: '#6b7280', display: 'block', marginBottom: '4px' }}>To Date</label>
              <input
                type="date"
                id="toDate"
                value={toDate}
                onChange={(e) => setToDate(e.target.value)}
                style={{ fontSize: '12px', width: '100%', border: '1px solid #d1d5db', borderRadius: '4px', padding: '8px' }}
              />
            </div>
          </div>
        </div>

        {orderSummary.length === 0 ? (
          <div style={{ fontSize: '12px' }}>No order summary available. Create an order or check your database.</div>
        ) : (
          <>
            <div
              style={{
                overflowX: 'auto',
                overflowY: 'auto',
                maxHeight: '400px',
                position: 'relative',
              }}
            >
              <table style={{ width: '100%', minWidth: '800px', borderCollapse: 'collapse' }}>
                <thead>
                  <tr>
                    <th style={{ fontSize: '12px', padding: '8px', borderBottom: '1px solid #d1d5db', textAlign: 'left', position: 'sticky', top: 0, background: '#fff', zIndex: 20, width: columnWidths.warehouse }}>Warehouse</th>
                    <th style={{ fontSize: '12px', padding: '8px', borderBottom: '1px solid #d1d5db', textAlign: 'left', position: 'sticky', top: 0, background: '#fff', zIndex: 20, width: columnWidths.asset_type }}>Asset Type</th>
                    <th style={{ fontSize: '12px', padding: '8px', borderBottom: '1px solid #d1d5db', textAlign: 'left', position: 'sticky', top: 0, background: '#fff', zIndex: 20, width: columnWidths.model }}>Model</th>
                    <th style={{ fontSize: '12px', padding: '8px', borderBottom: '1px solid #d1d5db', textAlign: 'left', position: 'sticky', top: 0, background: '#fff', zIndex: 20, width: columnWidths.inward }}>Inward</th>
                    <th style={{ fontSize: '12px', padding: '8px', borderBottom: '1px solid #d1d5db', textAlign: 'left', position: 'sticky', top: 0, background: '#fff', zIndex: 20, width: columnWidths.outward }}>Outward</th>
                    <th style={{ fontSize: '12px', padding: '8px', borderBottom: '1px solid #d1d5db', textAlign: 'left', position: 'sticky', top: 0, background: '#fff', zIndex: 20, width: columnWidths.stock }}>Stock</th>
                  </tr>
                </thead>
                <tbody>
                  {paginatedSummary.length === 0 ? (
                    <tr>
                      <td colSpan={6} style={{ textAlign: 'center', fontSize: '12px', padding: '8px' }}>
                        No summary data found with current filters. Try adjusting the filters.
                      </td>
                    </tr>
                  ) : (
                    paginatedSummary.map((summary, index) => (
                      <tr key={index}>
                        <td style={{ fontSize: '12px', padding: '8px', borderBottom: '1px solid #d1d5db', width: columnWidths.warehouse }}>{summary.warehouse}</td>
                        <td style={{ fontSize: '12px', padding: '8px', borderBottom: '1px solid #d1d5db', width: columnWidths.asset_type }}>{summary.asset_type}</td>
                        <td style={{ fontSize: '12px', padding: '8px', borderBottom: '1px solid #d1d5db', width: columnWidths.model }}>{summary.model}</td>
                        <td style={{ fontSize: '12px', padding: '8px', borderBottom: '1px solid #d1d5db', width: columnWidths.inward }}>{summary.inward}</td>
                        <td style={{ fontSize: '12px', padding: '8px', borderBottom: '1px solid #d1d5db', width: columnWidths.outward }}>{summary.outward}</td>
                        <td style={{ fontSize: '12px', padding: '8px', borderBottom: '1px solid #d1d5db', width: columnWidths.stock }}>{summary.stock}</td>
                      </tr>
                    ))
                  )}
                </tbody>
              </table>
            </div>

            <div style={{ display: 'flex', justifyContent: 'space-between', alignItems: 'center', marginTop: '8px', fontSize: '12px' }}>
              <div>
                <span>Showing {((currentPage - 1) * rowsPerPage) + 1} to {Math.min(currentPage * rowsPerPage, sortedSummary.length)} of {sortedSummary.length} summaries</span>
                <select
                  value={rowsPerPage}
                  onChange={(e) => {
                    setRowsPerPage(Number(e.target.value));
                    setCurrentPage(1);
                  }}
                  style={{ 
                    fontSize: '12px', 
                    border: '1px solid #d1d5db', 
                    borderRadius: '4px', 
                    padding: '4px', 
                    marginLeft: '8px', 
                    height: '28px' 
                  }}
                >
                  <option value={10}>10</option>
                  <option value={25}>25</option>
                  <option value={50}>50</option>
                  <option value={100}>100</option>
                </select>
              </div>
              <div style={{ display: 'flex', alignItems: 'center', gap: '4px' }}>
                <button
                  onClick={() => setCurrentPage((prev) => Math.max(prev - 1, 1))}
                  disabled={currentPage === 1}
                  style={{ border: '1px solid #d1d5db', borderRadius: '4px', padding: '4px 8px', fontSize: '12px', opacity: currentPage === 1 ? 0.5 : 1 }}
                >
                  Previous
                </button>
                {pageRange.map((page, index) => (
                  <button
                    key={index}
                    onClick={() => typeof page === 'number' && setCurrentPage(page)}
                    style={{
                      border: '1px solid #d1d5db',
                      borderRadius: '4px',
                      padding: '4px 8px',
                      background: currentPage === page ? '#3b82f6' : '#fff',
                      color: currentPage === page ? '#fff' : '#000',
                      cursor: typeof page === 'number' ? 'pointer' : 'default',
                      fontSize: '12px',
                      opacity: typeof page === 'number' ? 1 : 0.5,
                    }}
                    disabled={typeof page !== 'number'}
                  >
                    {page}
                  </button>
                ))}
                <button
                  onClick={() => setCurrentPage((prev) => Math.min(prev + 1, totalPages))}
                  disabled={currentPage === totalPages}
                  style={{ border: '1px solid #d1d5db', borderRadius: '4px', padding: '4px 8px', fontSize: '12px', opacity: currentPage === totalPages ? 0.5 : 1 }}
                >
                  Next
                </button>
              </div>
            </div>
          </>
        )}
      </div>
    </div>
  );
};

export default OrderSummaryTable;<|MERGE_RESOLUTION|>--- conflicted
+++ resolved
@@ -47,7 +47,12 @@
   };
 
   useEffect(() => {
-<<<<<<< HEAD
+    if (selectedAssetType !== 'All' && !assetTypeOptions.includes(selectedAssetType)) {
+      setSelectedAssetType('All');
+    }
+  }, [assetTypeOptions, selectedAssetType, setSelectedAssetType]);
+
+  useEffect(() => {
     if (selectedModel !== 'All' && !modelOptions.includes(selectedModel)) {
       setSelectedModel('All');
     }
@@ -101,17 +106,11 @@
         });
       }
       const s = summaryMap.get(key)!;
-      // Increment inward only for inward transactions or non-assigned devices
-      if (d.transaction_type === 'Inward' || (!d.transaction_type && d.status !== 'Assigned')) {
-        s.inward += 1;
-      }
-      if (d.status === 'Assigned') {
-        s.outward += 1;
-      } else {
-        s.stock += 1;
-      }
-
-      if (d.asset_type === 'Tablet' && d.sd_card_size && (d.transaction_type === 'Inward' || (!d.transaction_type && d.status !== 'Assigned'))) {
+      s.inward += 1;
+      if (d.status === 'Assigned') s.outward += 1;
+      else s.stock += 1;
+
+      if (d.asset_type === 'Tablet' && d.sd_card_size) {
         const sdKey = `${d.warehouse}-SD Card-${d.sd_card_size}`;
         if (!summaryMap.has(sdKey)) {
           summaryMap.set(sdKey, {
@@ -125,64 +124,20 @@
         }
         const sd = summaryMap.get(sdKey)!;
         sd.inward += 1;
-        if (d.status === 'Assigned') {
-          sd.outward += 1;
-        } else {
-          sd.stock += 1;
-        }
+        if (d.status === 'Assigned') sd.outward += 1;
+        else sd.stock += 1;
       }
-=======
-    console.log('OrderSummaryTable props:', {
-      orderSummaryLength: orderSummary.length,
-      deletedSummaries: orderSummary.filter(s => s.inward === 0 && s.outward === 0).length,
-      activeSummaries: orderSummary.filter(s => s.inward !== 0 || s.outward !== 0).length,
-      selectedWarehouse,
-      selectedAssetType,
-      selectedModel,
-      showDeleted,
-      searchQuery,
->>>>>>> 2fb099bb
     });
-    console.log('Raw summaries (first 5):', orderSummary.slice(0, 5).map(s => ({
-      warehouse: s.warehouse,
-      asset_type: s.asset_type,
-      model: s.model,
-    })));
-  }, [orderSummary, selectedWarehouse, selectedAssetType, selectedModel, showDeleted, searchQuery]);
-
-  const warehouseOptions = ['All', 'Trichy', 'Bangalore', 'Hyderabad', 'Kolkata', 'Bhiwandi', 'Ghaziabad', 'Zirakpur', 'Indore', 'Jaipur'];
-  const assetTypeOptions = ['All', 'Tablet', 'TV', 'SD Card', 'Pendrive'];
-  const modelOptions = [
-    'All',
-    'Lenovo TB301XU',
-    'Lenovo TB301FU',
-    'Lenovo TB-8505F',
-    'Lenovo TB-7306F',
-    'Lenovo TB-7306X',
-    'Lenovo TB-7305X',
-    'IRA T811',
-    'Hyundai TV - 39"',
-    'Hyundai TV - 43"',
-    'Hyundai TV - 50"',
-    'Hyundai TV - 55"',
-    'Hyundai TV - 65"',
-    'Xentec TV - 39"',
-    'Xentec TV - 43"',
-    '64 GB',
-    '128 GB',
-    '256 GB',
-    '512 GB',
-    'Pendrive',
-  ];
-
-  const filteredSummary = orderSummary.filter((summary) => {
-    const matchesDeleted = showDeleted || (summary.inward !== 0 || summary.outward !== 0);
-    const matchesWarehouse = selectedWarehouse === 'All' || summary.warehouse === selectedWarehouse;
-    const matchesAssetType = selectedAssetType === 'All' || summary.asset_type === selectedAssetType;
-    const matchesModel = selectedModel === 'All' || summary.model === selectedModel;
-    const matchesDateRange = true; // OrderSummary doesn't have order_date field
-    const matchesSearch = searchQuery
-      ? [summary.warehouse, summary.asset_type, summary.model].some((field) =>
+
+    let computedSummaries = Array.from(summaryMap.values());
+
+    if (!showDeleted) {
+      computedSummaries = computedSummaries.filter(s => s.inward > 0 || s.outward > 0);
+    }
+
+    if (searchQuery) {
+      computedSummaries = computedSummaries.filter(s =>
+        [s.warehouse, s.asset_type, s.model].some(field =>
           field?.toLowerCase().includes(searchQuery.toLowerCase())
         )
       : true;
